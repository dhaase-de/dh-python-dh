--- conflicted
+++ resolved
@@ -75,8 +75,4 @@
 
 
 if __name__ == "__main__":
-<<<<<<< HEAD
-    astack()
-=======
-    cdemo()
->>>>>>> 54cbfd71
+    astack()